--- conflicted
+++ resolved
@@ -3,11 +3,7 @@
 import _ from 'lodash'
 import { connect } from 'react-redux'
 
-<<<<<<< HEAD
-import { Splitter } from './common.js'
 import { connect as wsConnect } from '../ducks/websocket'
-=======
->>>>>>> 9c6199db
 import Header from './Header'
 import EventLog from './EventLog'
 import Footer from './Footer'
